--- conflicted
+++ resolved
@@ -67,11 +67,7 @@
 
 1.  git clone this repository.
     
-<<<<<<< HEAD
-        git clone https://github.com/googlegenomics/dockerflow
-=======
         git clone https://github.com/googlegenomics/dockerflow  
->>>>>>> 12526949
     
 2.  Build it with Maven.
 
